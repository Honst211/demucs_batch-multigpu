# Copyright (c) Meta, Inc. and its affiliates.
# All rights reserved.
#
# This source code is licensed under the license found in the
# LICENSE file in the root directory of this source tree.

<<<<<<< HEAD
__version__ = "4.0.0a1"
=======
__version__ = "3.0.6"
>>>>>>> 2c386809
<|MERGE_RESOLUTION|>--- conflicted
+++ resolved
@@ -4,8 +4,4 @@
 # This source code is licensed under the license found in the
 # LICENSE file in the root directory of this source tree.
 
-<<<<<<< HEAD
-__version__ = "4.0.0a1"
-=======
-__version__ = "3.0.6"
->>>>>>> 2c386809
+__version__ = "4.0.0"